--- conflicted
+++ resolved
@@ -241,8 +241,7 @@
       .value("CHW", open_spiel::TensorLayout::kCHW);
 
   py::class_<State::PlayerAction> player_action(m, "PlayerAction");
-  player_action
-      .def_readonly("player", &State::PlayerAction::player)
+  player_action.def_readonly("player", &State::PlayerAction::player)
       .def_readonly("action", &State::PlayerAction::action);
 
   py::class_<State> state(m, "State");
@@ -342,13 +341,10 @@
       .def("policy_tensor_shape", &Game::PolicyTensorShape)
       .def("deserialize_state", &Game::DeserializeState)
       .def("max_game_length", &Game::MaxGameLength)
-<<<<<<< HEAD
       .def("action_to_string", &Game::ActionToString)
-=======
       .def("max_chance_nodes_in_history", &Game::MaxChanceNodesInHistory)
       .def("max_move_number", &Game::MaxMoveNumber)
       .def("max_history_length", &Game::MaxHistoryLength)
->>>>>>> a3fd4cc1
       .def("make_observer", &Game::MakeObserver,
            py::arg("imperfect_information_observation_type") = absl::nullopt,
            py::arg("params") = GameParameters())
