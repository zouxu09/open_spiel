--- conflicted
+++ resolved
@@ -96,18 +96,12 @@
 // State of an in-play game. Can be any phase of the game.
 class SpadesState : public State {
  public:
-<<<<<<< HEAD
   SpadesState(std::shared_ptr<const Game> game,
                          bool use_mercy_rule,
                          int mercy_threshold,
                          int win_threshold,
                          int win_or_loss_bonus,
                          int num_tricks);
-=======
-  SpadesState(std::shared_ptr<const Game> game, bool use_mercy_rule,
-              int mercy_threshold, int win_threshold, int score_partnership_0,
-              int score_partnership_1, int num_tricks);
->>>>>>> 82b5aac8
   Player CurrentPlayer() const override;
   std::string ActionToString(Player player, Action action) const override;
   std::string ToString() const override;
@@ -146,7 +140,7 @@
   std::array<int, kNumPartnerships> GetCurrentScores() const { return current_scores_; }
 
   // Set partnership scores
-  void SetCurrentScores(const std::array<int, kNumPartnerships>& new_scores) { 
+  void SetCurrentScores(const std::array<int, kNumPartnerships>& new_scores) {
     current_scores_ = new_scores;
   }
 
@@ -186,14 +180,9 @@
   const int win_or_loss_bonus_;
   const int num_tricks_;
 
-<<<<<<< HEAD
-  std::array<int, kNumPartnerships> current_scores_ = {0,0};
+  std::array<int, kNumPartnerships> current_scores_ = {0, 0};
   bool is_game_over_ = false;
-
-  std::array<int, kNumPlayers> num_player_tricks_ = {0,0,0,0};
-=======
   std::array<int, kNumPlayers> num_player_tricks_ = {0, 0, 0, 0};
->>>>>>> 82b5aac8
   int num_cards_played_ = 0;
   Player current_player_ = 0;  // During the play phase, the hand to play.
   Phase phase_ = Phase::kDeal;
@@ -215,17 +204,8 @@
   int MaxChanceOutcomes() const override { return kNumCards; }
   std::unique_ptr<State> NewInitialState() const override {
     return std::unique_ptr<State>(new SpadesState(
-<<<<<<< HEAD
-                                    shared_from_this(),
-                                    UseMercyRule(),
-                                    MercyThreshold(),
-                                    WinThreshold(),
-                                    WinOrLossBonus(),
-                                    NumTricks()));
-=======
-        shared_from_this(), UseMercyRule(), MercyThreshold(), WinThreshold(),
-        PartnershipScore(0), PartnershipScore(1), NumTricks()));
->>>>>>> 82b5aac8
+        shared_from_this(), UseMercyRule(), MercyThreshold(),
+        WinThreshold(), WinOrLossBonus(), NumTricks()));
   }
   int NumPlayers() const override { return kNumPlayers; }
   double MinUtility() const override { return -(kMaxScore + WinOrLossBonus()); }
@@ -270,14 +250,7 @@
 
   int WinThreshold() const { return ParameterValue<int>("win_threshold", 500); }
 
-<<<<<<< HEAD
   int WinOrLossBonus() const { return ParameterValue<int>("win_or_loss_bonus", 200); }
-=======
-  int PartnershipScore(int partnership) const {
-    return partnership ? ParameterValue<int>("score_partnership_1", 0)
-                       : ParameterValue<int>("score_partnership_0", 0);
-  }
->>>>>>> 82b5aac8
 
   int NumTricks() const { return ParameterValue<int>("num_tricks", 2); }
 };
